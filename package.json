--- conflicted
+++ resolved
@@ -111,13 +111,8 @@
     "husky": "^4.2.5",
     "inflected": "^2.0.4",
     "jest": "^26.4.2",
-<<<<<<< HEAD
     "lint-staged": "^10.4.0",
-    "prettier": "^2.1.0",
-=======
-    "lint-staged": "^10.2.13",
     "prettier": "^2.1.2",
->>>>>>> e40871e9
     "pretty-quick": "^2.0.2",
     "prop-types": "^15.7.2",
     "react": "^16.13.1",
