{
  "name": "@jaredreisinger/react-crossword",
  "homepage": "http://JaredReisinger.github.io/react-crossword",
  "version": "2.2.9",
  "description": "A flexible, responsive, and easy-to-use crossword component for React apps",
  "author": {
    "name": "JaredReisinger",
    "email": "jaredreisinger@hotmail.com"
  },
  "keywords": [
    "react",
    "react-crossword",
    "crossword",
    "puzzle",
    "library"
  ],
  "repository": {
    "type": "git",
    "url": "https://github.com/JaredReisinger/react-crossword"
  },
  "license": "MIT",
  "engines": {
    "node": ">=10.18.0"
  },
  "main": "dist/NOT-SUPPORTED",
  "module": "dist/es",
  "sideEffects": false,
  "scripts": {
    "#installPeer": "node build-tool/peerDep.js",
    "test": "jest",
    "test:coverage": "jest --coverage",
    "test:dev": "jest --watch",
    "lint": "eslint src/**/*.{js,jsx}",
    "stylelint": "stylelint src/**/*.{ts,tsx,jsx,js,css,scss,less}",
    "commit": "git-cz",
    "codecov": "codecov",
    "release": "npm run build && semantic-release",
    "build": "node build-tool/build.js",
    "doc:dev": "styleguidist server",
    "doc:build": "styleguidist build",
    "doc:deploy": "npm run doc:build && gh-pages --dist styleguide",
    "#snyk-protect": "snyk protect",
    "#prepare": "npm run snyk-protect"
  },
  "files": [
    "/dist",
    "!**/__test__",
    "!**/*.test.js"
  ],
  "publishConfig": {
    "access": "public"
  },
  "husky": {
    "hooks": {
      "commit-msg": "commitlint -E HUSKY_GIT_PARAMS",
      "pre-commit": "pretty-quick --staged && lint-staged"
    }
  },
  "config": {
    "commitizen": {
      "path": "cz-conventional-changelog"
    }
  },
  "lint-staged": {
    "{src,docs}/**/*.{js,json,css,jsx,ts,tsx}": [
      "stylelint",
      "eslint --fix --quiet --ignore-path .gitignore"
    ]
  },
  "dependencies": {
    "immer": "^7.0.7",
    "styled-components": "^5.1.1"
  },
  "devDependencies": {
    "@babel/cli": "^7.10.5",
    "@babel/core": "^7.11.4",
    "@babel/plugin-proposal-class-properties": "^7.10.4",
    "@babel/plugin-proposal-object-rest-spread": "^7.11.0",
    "@babel/plugin-transform-runtime": "^7.11.0",
    "@babel/preset-env": "^7.11.0",
    "@babel/preset-react": "^7.10.4",
    "@commitlint/cli": "^9.1.2",
    "@commitlint/config-conventional": "^10.0.0",
    "@rollup/plugin-replace": "^2.3.3",
    "@semantic-release/changelog": "^5.0.1",
    "@semantic-release/git": "^9.0.0",
<<<<<<< HEAD
    "@testing-library/jest-dom": "^5.11.3",
    "@testing-library/react": "^10.4.9",
    "@testing-library/user-event": "^12.1.1",
=======
    "@testing-library/jest-dom": "^5.11.4",
    "@testing-library/react": "^10.4.8",
    "@testing-library/user-event": "^12.1.2",
>>>>>>> 991c8d60
    "babel-eslint": "^10.1.0",
    "babel-jest": "^26.3.0",
    "babel-plugin-minify-dead-code-elimination": "^0.5.1",
    "babel-plugin-styled-components": "^1.11.1",
    "babel-plugin-transform-react-remove-prop-types": "^0.4.24",
    "codecov": "^3.7.2",
    "commitizen": "^4.1.5",
    "concurrently": "^5.3.0",
    "cross-spawn": "^7.0.3",
    "eslint": "^7.7.0",
    "eslint-config-airbnb": "^18.2.0",
    "eslint-config-airbnb-base": "^14.2.0",
    "eslint-config-prettier": "^6.11.0",
    "eslint-plugin-import": "^2.22.0",
    "eslint-plugin-jsx-a11y": "^6.3.1",
    "eslint-plugin-prettier": "^3.1.4",
    "eslint-plugin-react": "^7.20.6",
    "eslint-plugin-react-hooks": "^4.1.0",
    "gh-pages": "^3.1.0",
    "glob": "^7.1.6",
    "husky": "^4.2.5",
    "inflected": "^2.0.4",
    "jest": "^26.4.2",
    "lint-staged": "^10.2.11",
    "prettier": "^2.0.5",
    "pretty-quick": "^2.0.2",
    "prop-types": "^15.7.2",
    "react": "^16.13.1",
    "react-dom": "^16.13.1",
    "react-styleguidist": "^11.0.8",
    "react-test-renderer": "^16.13.1",
    "read-pkg-up": "^7.0.1",
    "rimraf": "^3.0.2",
    "rollup": "^2.26.5",
    "rollup-plugin-babel": "^4.4.0",
    "rollup-plugin-commonjs": "^10.1.0",
    "rollup-plugin-node-resolve": "^5.2.0",
    "rollup-plugin-peer-deps-external": "^2.2.3",
    "rollup-plugin-size-snapshot": "^0.12.0",
    "rollup-plugin-terser": "^7.0.0",
    "semantic-release": "^17.1.1",
    "snyk": "^1.381.1",
    "stylelint": "^13.6.1",
    "stylelint-config-prettier": "^8.0.2",
    "stylelint-config-recommended": "^3.0.0",
    "stylelint-config-standard": "^20.0.0",
    "stylelint-config-styled-components": "^0.1.1",
    "stylelint-prettier": "^1.1.2",
    "stylelint-processor-styled-components": "^1.10.0",
    "webpack-blocks": "^2.1.0",
    "which": "^2.0.2",
    "yargs-parser": "^19.0.1"
  },
  "peerDependencies": {
    "@babel/runtime": "7.x",
    "prop-types": "15.x",
    "react-dom": "16.x",
    "react": "16.x"
  },
  "snyk": true
}<|MERGE_RESOLUTION|>--- conflicted
+++ resolved
@@ -84,15 +84,9 @@
     "@rollup/plugin-replace": "^2.3.3",
     "@semantic-release/changelog": "^5.0.1",
     "@semantic-release/git": "^9.0.0",
-<<<<<<< HEAD
-    "@testing-library/jest-dom": "^5.11.3",
+    "@testing-library/jest-dom": "^5.11.4",
     "@testing-library/react": "^10.4.9",
-    "@testing-library/user-event": "^12.1.1",
-=======
-    "@testing-library/jest-dom": "^5.11.4",
-    "@testing-library/react": "^10.4.8",
     "@testing-library/user-event": "^12.1.2",
->>>>>>> 991c8d60
     "babel-eslint": "^10.1.0",
     "babel-jest": "^26.3.0",
     "babel-plugin-minify-dead-code-elimination": "^0.5.1",
